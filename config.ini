[MODE]
segmentation = true

[FILE]
; source of point clouds
pointcloud_folder = pointclouds/
; sink for label files
label_folder = labels/
;2d image folder
image_folder = pointclouds/

[POINTCLOUD]
; drawing size for points in point cloud
point_size = 4.0
; point color for colorless point clouds (r,g,b)
colorless_color = 0.9, 0.9, 0.9
; colerize colorless point clouds by height value
colorless_colorize = True
; standard step for point cloud translation (for mouse move)
std_translation = 0.03
; standard step for zooming (for scrolling)
std_zoom = 0.0025
; blend the color with segmentation labels
<<<<<<< HEAD
color_with_label = True
=======
color_with_label = False
>>>>>>> a57c40e8
; mix ratio between label colors and rgb colors
label_color_mix_ratio = 0.3

[LABEL]
; format for exporting labels. choose from (vertices, centroid_rel, centroid_abs, kitti)
label_format = centroid_abs
; list of object classes for autocompletion in the text field
object_classes = cart, person, wall
; default object class for new bounding boxes
std_object_class = cart
; number of decimal places for exporting the bounding box parameter.
export_precision = 8
; default length of the bounding box (for picking mode)
std_boundingbox_length = 0.75
; default width of the bounding box (for picking mode)
std_boundingbox_width = 0.55
; default height of the bounding box (for picking mode)
std_boundingbox_height = 0.15
; standard step for translating the bounding box with button or key (in meter)
std_translation = 0.03
; standard step for rotating the bounding box with button or key (in degree)
std_rotation = 0.5
; standard step for scaling the bounding box  with button
std_scaling = 0.03
; minimum value for the length, width and height of a bounding box
min_boundingbox_dimension = 0.01

[USER_INTERFACE]
; only allow z-rotation of bounding boxes. set false to also label x- & y-rotation
z_rotation_only = True
; visualizes the pointcloud floor (x-y-plane) as a grid
show_floor = True
; visualizes the object's orientation with an arrow
show_orientation = True
; background color of the point cloud viewer (rgb)
background_color = 100, 100, 100
; number of decimal places shown for the parameters of the active bounding box
viewing_precision = 2
; near and far clipping plane for opengl (where objects are visible, in meter)
near_plane = 0.1
far_plane = 300
; keep last perspective between point clouds
keep_perspective = False
; show button to visualize related images in a separate window
show_2d_image = False<|MERGE_RESOLUTION|>--- conflicted
+++ resolved
@@ -21,11 +21,8 @@
 ; standard step for zooming (for scrolling)
 std_zoom = 0.0025
 ; blend the color with segmentation labels
-<<<<<<< HEAD
 color_with_label = True
-=======
 color_with_label = False
->>>>>>> a57c40e8
 ; mix ratio between label colors and rgb colors
 label_color_mix_ratio = 0.3
 
