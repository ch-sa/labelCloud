--- conflicted
+++ resolved
@@ -87,16 +87,9 @@
         background: rgb(0, 0, 255);
         background: url("{icons_dir}/cube-outline_white.svg") center left no-repeat, #0000ff;
     }}
-<<<<<<< HEAD
-
-    QComboBox#current_class_dropdown::item::selected{{
-        border: 1px solid black;
-        color: red;
-        background: url("{icons_dir}/cube-outline_white.svg") center left no-repeat, #0000ff;
-=======
+
     QComboBox#current_class_dropdown {{
         selection-background-color: gray;
->>>>>>> a465e571
     }}
 """
 
