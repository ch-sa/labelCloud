import ctypes
import logging
from pathlib import Path
from typing import List, Optional, Tuple

import pkg_resources

import numpy as np
import OpenGL.GL as GL
import pkg_resources
import colorsys

from labelCloud.io.segmentations.base import BaseSegmentationHandler

from . import Perspective
from ..control.config_manager import config
from ..io.pointclouds import BasePointCloudHandler
from ..utils.logger import end_section, green, print_column, red, start_section, yellow

# Get size of float (4 bytes) for VBOs
SIZE_OF_FLOAT = ctypes.sizeof(ctypes.c_float)


def calculate_init_translation(
    center: Tuple[float, float, float], mins: np.ndarray, maxs: np.ndarray
) -> np.ndarray:
    """Calculates the initial translation (x, y, z) of the point cloud. Considers ...

    - the point cloud center
    - the point cloud extents
    - the far plane setting (caps zoom)
    """
    zoom = min(
        np.linalg.norm(maxs - mins),
        config.getfloat("USER_INTERFACE", "far_plane") * 0.9,
    )
    return -np.add(center, [0, 0, zoom])


def colorize_points(points: np.ndarray, z_min: float, z_max: float) -> np.ndarray:
    palette = np.loadtxt(
        pkg_resources.resource_filename("labelCloud.resources", "rocket-palette.txt")
    )
    palette_len = len(palette) - 1

    colors = np.zeros(points.shape)
    for ind, height in enumerate(points[:, 2]):
        colors[ind] = palette[round((height - z_min) / (z_max - z_min) * palette_len)]
    return colors.astype(np.float32)


def hsv_to_rgb(h, s, v):
    (r, g, b) = colorsys.hsv_to_rgb(h, s, v)
    return (int(255 * r), int(255 * g), int(255 * b))


def get_distinct_colors(n):
    hue_partition = 1.0 / (n + 1)
    return np.vstack(
        [
            np.array(
                hsv_to_rgb(
                    hue_partition * value,
                    1.0 - (value % 2) * 0.5,
                    1.0 - (value % 3) * 0.1,
                ),
                dtype=np.float32,
            )
            / 255
            for value in range(0, n)
        ]
    )


def consecutive(data, stepsize=1):
    return np.split(data, np.where(np.diff(data) != stepsize)[0] + 1)


class PointCloud(object):
    def __init__(
        self,
        path: Path,
        points: np.ndarray,
        colors: Optional[np.ndarray] = None,
        labels=None,
        label_definition=None,
        init_translation: Optional[Tuple[float, float, float]] = None,
        init_rotation: Optional[Tuple[float, float, float]] = None,
        write_buffer: bool = True,
    ) -> None:
        start_section(f"Loading {path.name}")
        self.path = path
        self.points = points
        self.color_with_label_flag = False
        self.center = tuple(np.sum(points[:, i]) / len(points) for i in range(3))
        self.pcd_mins = np.amin(points, axis=0)
        self.pcd_maxs = np.amax(points, axis=0)
        self.init_translation = init_translation or calculate_init_translation(
            self.center, self.pcd_mins, self.pcd_maxs
        )
        self.init_rotation = init_rotation or (0, 0, 0)

        self.colors = colors
        self.pos_vbo = self.color_vbo = self.label_color_vbo = None
        self.label_definitions = label_definition
        self.labels = labels
        self.label_color_map = get_distinct_colors(len(self.label_definitions))
        self.mix_ratio = 0.5

        # Point cloud transformations
        self.trans_x, self.trans_y, self.trans_z = self.init_translation
        self.rot_x, self.rot_y, self.rot_z = self.init_rotation

        if self.colorless and config.getboolean("POINTCLOUD", "COLORLESS_COLORIZE"):
            self.colors = colorize_points(
                self.points, self.pcd_mins[2], self.pcd_maxs[2]
            )
            logging.info("Generated colors for colorless point cloud based on height.")

        if write_buffer:
            self.write_vbo()

        logging.info(green(f"Successfully loaded point cloud from {path}!"))
        self.print_details()
        end_section()

    @property
    def label_colors(self):
        """color the points with labels"""
        label_one_hot = np.eye(len(self.label_definitions))[self.labels]
        colors = np.dot(label_one_hot, self.label_color_map).astype(np.float32)
        return self.colors * (1 - self.mix_ratio) + colors * self.mix_ratio

    @classmethod
    def from_file(
        cls,
        path: Path,
<<<<<<< HEAD
        perspective: Optional[Perspective],
        label_path: Path = Path("bla.bin"),
        label_definition_path: Path = config.getpath(
            "SEGMENTATION", "label_definition_path"
        ),
=======
        perspective: Optional[Perspective] = None,
>>>>>>> 7fd792e3
        write_buffer: bool = True,
    ) -> "PointCloud":
        init_translation, init_rotation = (None, None)
        if perspective:
            init_translation = perspective.translation
            init_rotation = perspective.rotation

        points, colors = BasePointCloudHandler.get_handler(
            path.suffix
        ).read_point_cloud(path=path)

        segmentation_handler: BaseSegmentationHandler = (
            BaseSegmentationHandler.get_handler(
                file_extension=".bin", label_definition_path=label_definition_path
            )
        )

        label_definition, labels = segmentation_handler.read_or_create_labels(
            label_path=label_path, num_points=points.shape[0]
        )

        return cls(
            path,
            points,
            colors,
            labels,
            label_definition,
            init_translation,
            init_rotation,
            write_buffer,
        )

    def to_file(self, path: Optional[Path] = None) -> None:
        if not path:
            path = self.path
        BasePointCloudHandler.get_handler(path.suffix).write_point_cloud(
            path=path, pointcloud=self
        )

    @property
    def colorless(self):
        return self.colors is None

    # GETTERS AND SETTERS
    def get_no_of_points(self) -> int:
        return len(self.points)

    def get_no_of_colors(self) -> int:
        return len(self.colors)

    def get_rotations(self) -> List[float]:
        return [self.rot_x, self.rot_y, self.rot_z]

    def get_translations(self) -> List[float]:
        return [self.trans_x, self.trans_y, self.trans_z]

    def get_mins_maxs(self) -> Tuple[float, float]:
        return self.pcd_mins, self.pcd_maxs

    def get_min_max_height(self) -> Tuple[float, float]:
        return self.pcd_mins[2], self.pcd_maxs[2]

    def set_rot_x(self, angle) -> None:
        self.rot_x = angle % 360

    def set_rot_y(self, angle) -> None:
        self.rot_y = angle % 360

    def set_rot_z(self, angle) -> None:
        self.rot_z = angle % 360

    def set_rotations(self, x: float, y: float, z: float) -> None:
        self.rot_x = x % 360
        self.rot_y = y % 360
        self.rot_z = z % 360

    def set_trans_x(self, val) -> None:
        self.trans_x = val

    def set_trans_y(self, val) -> None:
        self.trans_y = val

    def set_trans_z(self, val) -> None:
        self.trans_z = val

    def set_translations(self, x: float, y: float, z: float) -> None:
        self.trans_x = x
        self.trans_y = y
        self.trans_z = z

    # MANIPULATORS
    def write_vbo(self) -> None:
        self.pos_vbo, self.color_vbo, self.label_color_vbo = GL.glGenBuffers(3)
        for data, vbo in [
            (self.points, self.pos_vbo),
            (self.colors, self.color_vbo),
            (self.label_colors, self.label_color_vbo),
        ]:
            GL.glBindBuffer(GL.GL_ARRAY_BUFFER, vbo)
            GL.glBufferData(GL.GL_ARRAY_BUFFER, data.nbytes, data, GL.GL_DYNAMIC_DRAW)
            GL.glBindBuffer(GL.GL_ARRAY_BUFFER, 0)

    def draw_pointcloud(self) -> None:
        GL.glTranslate(
            self.trans_x, self.trans_y, self.trans_z
        )  # third, pcd translation

        pcd_center = np.add(
            self.pcd_mins, (np.subtract(self.pcd_maxs, self.pcd_mins) / 2)
        )
        GL.glTranslate(*pcd_center)  # move point cloud back

        GL.glRotate(self.rot_x, 1.0, 0.0, 0.0)
        GL.glRotate(self.rot_y, 0.0, 1.0, 0.0)  # second, pcd rotation
        GL.glRotate(self.rot_z, 0.0, 0.0, 1.0)

        GL.glTranslate(*(pcd_center * -1))  # move point cloud to center for rotation

        GL.glPointSize(config.getfloat("POINTCLOUD", "POINT_SIZE"))
        GL.glBindBuffer(GL.GL_ARRAY_BUFFER, self.pos_vbo)

        stride = 3 * SIZE_OF_FLOAT
        GL.glEnableClientState(GL.GL_VERTEX_ARRAY)
        GL.glVertexPointer(3, GL.GL_FLOAT, stride, None)

        if not self.color_with_label_flag:
            color_vbo = self.color_vbo
        else:
            color_vbo = self.label_color_vbo
        GL.glBindBuffer(GL.GL_ARRAY_BUFFER, color_vbo)
        GL.glEnableClientState(GL.GL_COLOR_ARRAY)
        GL.glColorPointer(3, GL.GL_FLOAT, stride, None)
        GL.glDrawArrays(GL.GL_POINTS, 0, self.get_no_of_points())

        GL.glDrawArrays(GL.GL_POINTS, 0, self.get_no_of_points())  # Draw the points

        GL.glDisableClientState(GL.GL_VERTEX_ARRAY)
        if not self.colorless:
            GL.glDisableClientState(GL.GL_COLOR_ARRAY)
        GL.glBindBuffer(GL.GL_ARRAY_BUFFER, 0)

    def reset_perspective(self) -> None:
        self.trans_x, self.trans_y, self.trans_z = self.init_rotation
        self.rot_x, self.rot_y, self.rot_z = self.init_rotation

    def print_details(self) -> None:
        print_column(
            [
                "Number of Points:",
                green(len(self.points))
                if len(self.points) > 0
                else red(len(self.points)),
            ]
        )
        print_column(
            [
                "Number of Colors:",
                yellow("None")
                if self.colorless
                else green(len(self.colors))
                if len(self.colors) == len(self.points)
                else red(len(self.colors)),
            ]
        )
        print_column(["Point Cloud Center:", np.round(self.center, 2)])
        print_column(["Point Cloud Minimums:", np.round(self.pcd_mins, 2)])
        print_column(["Point Cloud Maximums:", np.round(self.pcd_maxs, 2)])
        print_column(
            ["Initial Translation:", np.round(self.init_translation, 2)], last=True
        )

    def update_colors_selected_points(self, points_inside):
        print(points_inside)
        GL.glBindBuffer(GL.GL_ARRAY_BUFFER, self.label_color_vbo)
        colors = self.label_colors
        arrays = consecutive(np.where(points_inside)[0])  # find contiguous points
        for arr in arrays:
            col = colors[arr]
            GL.glBufferSubData(GL.GL_ARRAY_BUFFER, arr[0] * 12, col.nbytes, col)<|MERGE_RESOLUTION|>--- conflicted
+++ resolved
@@ -135,15 +135,11 @@
     def from_file(
         cls,
         path: Path,
-<<<<<<< HEAD
-        perspective: Optional[Perspective],
+        perspective: Optional[Perspective] = None,
         label_path: Path = Path("bla.bin"),
         label_definition_path: Path = config.getpath(
             "SEGMENTATION", "label_definition_path"
         ),
-=======
-        perspective: Optional[Perspective] = None,
->>>>>>> 7fd792e3
         write_buffer: bool = True,
     ) -> "PointCloud":
         init_translation, init_rotation = (None, None)
